import unittest
import pytest
from unittest.mock import patch, MagicMock
import tempfile
import os
from podcastfy.content_generator import ContentGenerator
from podcastfy.utils.config import Config
from podcastfy.utils.config_conversation import ConversationConfig

<<<<<<< HEAD
=======

>>>>>>> 85802684
# TODO: Should be a fixture
def sample_conversation_config():
    conversation_config = {
        "word_count": 2000,
        "conversation_style": ["formal", "educational"],
        "roles_person1": "professor",
        "roles_person2": "student",
        "dialogue_structure": ["Introduction", "Main Points", "Conclusion"],
        "podcast_name": "Teachfy",
        "podcast_tagline": "Learning Through Conversation",
        "output_language": "English",
        "engagement_techniques": ["examples", "questions", "case studies"],
        "creativity": 0,
    }
    return conversation_config


class TestGenAIPodcast(unittest.TestCase):
    def setUp(self):
        """
        Set up the test environment.
        """
        config = Config()
        self.api_key = config.GEMINI_API_KEY
        self.config = config

    def test_generate_qa_content(self):
        """
        Test the generate_qa_content method of ContentGenerator.
        """
        content_generator = ContentGenerator(self.api_key)
        input_text = "United States of America"
        result = content_generator.generate_qa_content(input_text)
        print(result)
        self.assertIsNotNone(result)
        self.assertNotEqual(result, "")
        self.assertIsInstance(result, str)
        self.assertRegex(
            result, r"(<Person1>.*?</Person1>\s*<Person2>.*?</Person2>\s*)+"
        )

    def test_custom_conversation_config(self):
        """
        Test the generation of content using a custom conversation configuration file.
        """
        conversation_config = sample_conversation_config()
        content_generator = ContentGenerator(self.api_key, conversation_config)
        input_text = "Artificial Intelligence in Education"

        result = content_generator.generate_qa_content(input_text)

        self.assertIsNotNone(result)
        self.assertNotEqual(result, "")
        self.assertIsInstance(result, str)

        # Check for elements from the custom config
        self.assertIn(conversation_config["podcast_name"], result)
        self.assertIn(conversation_config["podcast_tagline"], result)
        self.assertTrue(
            any(
                role in result.lower()
                for role in [
                    conversation_config["roles_person1"],
                    conversation_config["roles_person2"],
                ]
            )
        )

        # Check word count (allow some flexibility)
        word_count = len(result.split())

<<<<<<< HEAD
=======
    def test_generate_qa_content_from_images(self):
        """Test generating Q&A content from two input images."""
        image_paths = [
            "tests/data/images/Senecio.jpeg",
            "tests/data/images/connection.jpg",
        ]

        content_generator = ContentGenerator(self.api_key)

        with tempfile.NamedTemporaryFile(
            mode="w+", suffix=".txt", delete=False
        ) as temp_file:
            result = content_generator.generate_qa_content(
                input_texts="",  # Empty string for input_texts
                image_file_paths=image_paths,
                output_filepath=temp_file.name,
            )

        self.assertIsNotNone(result)
        self.assertNotEqual(result, "")
        self.assertIsInstance(result, str)

        # Check if the output file was created and contains the same content
        with open(temp_file.name, "r") as f:
            file_content = f.read()

        self.assertEqual(result, file_content)

        # Clean up the temporary file
        os.unlink(temp_file.name)

>>>>>>> 85802684

if __name__ == "__main__":
    unittest.main()<|MERGE_RESOLUTION|>--- conflicted
+++ resolved
@@ -7,10 +7,7 @@
 from podcastfy.utils.config import Config
 from podcastfy.utils.config_conversation import ConversationConfig
 
-<<<<<<< HEAD
-=======
 
->>>>>>> 85802684
 # TODO: Should be a fixture
 def sample_conversation_config():
     conversation_config = {
@@ -82,8 +79,6 @@
         # Check word count (allow some flexibility)
         word_count = len(result.split())
 
-<<<<<<< HEAD
-=======
     def test_generate_qa_content_from_images(self):
         """Test generating Q&A content from two input images."""
         image_paths = [
@@ -115,7 +110,6 @@
         # Clean up the temporary file
         os.unlink(temp_file.name)
 
->>>>>>> 85802684
 
 if __name__ == "__main__":
     unittest.main()